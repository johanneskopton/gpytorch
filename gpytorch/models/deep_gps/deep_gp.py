import warnings

import torch

from gpytorch import settings
from gpytorch.distributions import MultitaskMultivariateNormal
from gpytorch.lazy import BlockDiagLazyTensor
from gpytorch.likelihoods import Likelihood

from ..approximate_gp import ApproximateGP
from ..gp import GP


class _DeepGPVariationalStrategy(object):
    def __init__(self, model):
        self.model = model

    @property
    def sub_variational_strategies(self):
        if not hasattr(self, "_sub_variational_strategies_memo"):
            self._sub_variational_strategies_memo = [
                module.variational_strategy for module in self.model.modules() if isinstance(module, ApproximateGP)
            ]
        return self._sub_variational_strategies_memo

    def kl_divergence(self):
        return sum(strategy.kl_divergence().sum() for strategy in self.sub_variational_strategies)


class DeepGPLayer(ApproximateGP):
    """
    Represents a layer in a deep GP where inference is performed via the doubly stochastic method of
    Salimbeni et al., 2017. Upon calling, instead of returning a variational distribution q(f), returns samples
    from the variational distribution.

    See the documentation for __call__ below for more details below. Note that the behavior of __call__
    will change to be much more elegant with multiple batch dimensions; however, the interface doesn't really
    change.

    :param ~gpytorch.variational.VariationalStrategy variational_strategy: Strategy for
        changing q(u) -> q(f) (see other VI docs)
    :param int input_dims`: Dimensionality of input data expected by each GP
    :param int output_dims: (default None) Number of GPs in this layer, equivalent to
        output dimensionality. If set to `None`, then the output dimension will be squashed.

    Forward data through this hidden GP layer. The output is a MultitaskMultivariateNormal distribution
    (or MultivariateNormal distribution is output_dims=None).

    If the input is >=2 dimensional Tensor (e.g. `n x d`), we pass the input through each hidden GP,
    resulting in a `n x h` multitask Gaussian distribution (where all of the `h` tasks represent an
    output dimension and are independent from one another).  We then draw `s` samples from these Gaussians,
    resulting in a `s x n x h` MultitaskMultivariateNormal distribution.

    If the input is a >=3 dimensional Tensor, and the `are_samples=True` kwarg is set, then we assume that
    the outermost batch dimension is a samples dimension. The output will have the same number of samples.
    For example, a `s x b x n x d` input will result in a `s x b x n x h` MultitaskMultivariateNormal distribution.

    The goal of these last two points is that if you have a tensor `x` that is `n x d`, then

        >>> hidden_gp2(hidden_gp(x))

    will just work, and return a tensor of size `s x n x h2`, where `h2` is the output dimensionality of
    hidden_gp2. In this way, hidden GP layers are easily composable.
    """

    def __init__(self, variational_strategy, input_dims, output_dims):
        super(DeepGPLayer, self).__init__(variational_strategy)
        self.input_dims = input_dims
        self.output_dims = output_dims

    def forward(self, x):
        raise NotImplementedError

    def __call__(self, inputs, are_samples=False, **kwargs):
        deterministic_inputs = not are_samples
        if isinstance(inputs, MultitaskMultivariateNormal):
            inputs = torch.distributions.Normal(loc=inputs.mean, scale=inputs.variance.sqrt()).rsample()
            deterministic_inputs = False

        if settings.debug.on():
            if not torch.is_tensor(inputs):
                raise ValueError(
                    "`inputs` should either be a MultitaskMultivariateNormal or a Tensor, got "
                    f"{inputs.__class__.__Name__}"
                )

            if inputs.size(-1) != self.input_dims:
                raise RuntimeError(
                    f"Input shape did not match self.input_dims. Got total feature dims [{inputs.size(-1)}],"
                    f" expected [{self.input_dims}]"
                )

        # Repeat the input for all possible outputs
        if self.output_dims is not None:
            inputs = inputs.unsqueeze(-3)
            inputs = inputs.expand(*inputs.shape[:-3], self.output_dims, *inputs.shape[-2:])

        # Now run samples through the GP
        output = ApproximateGP.__call__(self, inputs)
        if self.output_dims is not None:
            mean = output.loc.transpose(-1, -2)
            covar = BlockDiagLazyTensor(output.lazy_covariance_matrix, block_dim=-3)
            output = MultitaskMultivariateNormal(mean, covar, interleaved=False)

        # Maybe expand inputs?
        if deterministic_inputs:
            output = output.expand(torch.Size([settings.num_likelihood_samples.value()]) + output.batch_shape)

        return output


class DeepGP(GP):
    """
    A container module to build a DeepGP.
    This module should contain :obj:`~gpytorch.models.deep.DeepGPLayer`
    modules, and can also contain other modules as well.
    """

    def __init__(self):
        super().__init__()
        self.variational_strategy = _DeepGPVariationalStrategy(self)

    def forward(self, x):
        raise NotImplementedError


class DeepLikelihood(Likelihood):
    """
    A wrapper to make a GPyTorch likelihood compatible with Deep GPs

    Example:
        >>> deep_gaussian_likelihood = gpytorch.likelihoods.DeepLikelihood(gpytorch.likelihood.GaussianLikelihood)
    """

    def __init__(self, base_likelihood):
        super().__init__()
        warnings.warn(
            "DeepLikelihood is now deprecated. Use a standard likelihood in conjunction with a "
            "gpytorch.mlls.DeepApproximateMLL. See the DeepGP example in our documentation.",
            DeprecationWarning,
        )
        self.base_likelihood = base_likelihood

    def expected_log_prob(self, observations, function_dist, *params, **kwargs):
        return self.base_likelihood.expected_log_prob(observations, function_dist, *params, **kwargs).mean(dim=0)

    def log_marginal(self, observations, function_dist, *params, **kwargs):
        return self.base_likelihood.log_marginal(observations, function_dist, *params, **kwargs).mean(dim=0)

    def forward(self, *args, **kwargs):
<<<<<<< HEAD
        pass
=======
        pass

    def __call__(self, *args, **kwargs):
        return self.base_likelihood.__call__(*args, **kwargs)
>>>>>>> 85a8d96a
<|MERGE_RESOLUTION|>--- conflicted
+++ resolved
@@ -148,11 +148,7 @@
         return self.base_likelihood.log_marginal(observations, function_dist, *params, **kwargs).mean(dim=0)
 
     def forward(self, *args, **kwargs):
-<<<<<<< HEAD
-        pass
-=======
         pass
 
     def __call__(self, *args, **kwargs):
-        return self.base_likelihood.__call__(*args, **kwargs)
->>>>>>> 85a8d96a
+        return self.base_likelihood.__call__(*args, **kwargs)