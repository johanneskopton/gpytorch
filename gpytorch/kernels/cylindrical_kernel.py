--- conflicted
+++ resolved
@@ -4,12 +4,6 @@
 
 import torch
 
-<<<<<<< HEAD
-from .kernel import Kernel
-from ..constraints import Positive, Interval
-from ..priors import Prior
-=======
->>>>>>> 0d583c91
 from .. import settings
 from ..constraints import Interval, Positive
 from ..priors import Prior
